bandit==1.7.7
coverage==6.5.0
coveralls==3.3.1
Flask==2.3.3
Flask-SSLify==0.1.5
Flask-Testing==0.8.1
Flask-SeaSurf==1.1.1
flask-talisman==1.1.0
gunicorn==22.0.0
pycodestyle==2.11.1
pydocstyle==6.3.0
requests==2.32.5
Sphinx==7.1.2
<<<<<<< HEAD
Werkzeug==3.0.6
=======
Werkzeug==3.0.3
>>>>>>> bfed9d75
setuptools>=70.0.0 # not directly required, pinned by Snyk to avoid a vulnerability
jinja2>=3.1.3 # not directly required, pinned by Snyk to avoid a vulnerability
zipp>=3.19.1 # not directly required, pinned by Snyk to avoid a vulnerability
myst-parser==4.0.1
sphinx-copybutton==0.5.2
sphinx_design==0.6.1
sphinx-book-theme==1.1.4<|MERGE_RESOLUTION|>--- conflicted
+++ resolved
@@ -11,11 +11,7 @@
 pydocstyle==6.3.0
 requests==2.32.5
 Sphinx==7.1.2
-<<<<<<< HEAD
 Werkzeug==3.0.6
-=======
-Werkzeug==3.0.3
->>>>>>> bfed9d75
 setuptools>=70.0.0 # not directly required, pinned by Snyk to avoid a vulnerability
 jinja2>=3.1.3 # not directly required, pinned by Snyk to avoid a vulnerability
 zipp>=3.19.1 # not directly required, pinned by Snyk to avoid a vulnerability
