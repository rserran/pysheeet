--- conflicted
+++ resolved
@@ -11,11 +11,6 @@
 pydocstyle==6.3.0
 requests==2.31.0
 Sphinx==7.1.2
-<<<<<<< HEAD
-Werkzeug==3.0.1
-setuptools>=65.5.1 # not directly required, pinned by Snyk to avoid a vulnerability
-jinja2>=3.1.3 # not directly required, pinned by Snyk to avoid a vulnerability
-=======
 Werkzeug==3.0.3
 setuptools>=65.5.1 # not directly required, pinned by Snyk to avoid a vulnerability
->>>>>>> d5df127f
+jinja2>=3.1.3 # not directly required, pinned by Snyk to avoid a vulnerability